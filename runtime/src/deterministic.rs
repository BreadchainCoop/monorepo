--- conflicted
+++ resolved
@@ -303,15 +303,8 @@
     /// Initialize a new `deterministic` runtime with the given seed and cycle duration.
     pub fn init(cfg: Config) -> (Runner, Context, Arc<Auditor>) {
         // Ensure config is valid
-<<<<<<< HEAD
-        if let (Some(_), cycle) = (cfg.timeout, cfg.cycle) {
-            if cycle == Duration::default() {
-                panic!("cycle duration must be non-zero when timeout is set");
-            }
-=======
         if cfg.timeout.is_some() && cfg.cycle == Duration::default() {
             panic!("cycle duration must be non-zero when timeout is set");
->>>>>>> 2d30876d
         }
 
         // Initialize runtime
@@ -976,8 +969,6 @@
             }
         });
     }
-<<<<<<< HEAD
-=======
 
     #[test]
     #[should_panic(expected = "cycle duration must be non-zero when timeout is set")]
@@ -989,5 +980,4 @@
         };
         let (_, _, _) = Executor::init(cfg);
     }
->>>>>>> 2d30876d
 }