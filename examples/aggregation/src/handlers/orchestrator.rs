--- conflicted
+++ resolved
@@ -16,20 +16,16 @@
 };
 use eigen_client_avsregistry::reader::{AvsRegistryChainReader, AvsRegistryReader};
 use tracing::info;
-<<<<<<< HEAD
 use dotenv::dotenv;
-
 use alloy_provider::{Provider,RootProvider};
 use alloy_network::Ethereum;
 use alloy_primitives::Address;
 use url::Url;
-=======
 use eigen_logging::{get_logger, init_logger};
-use alloy_provider::{Provider,RootProvider};
 use commonware_runtime::{
     Runner, Spawner,
 };
->>>>>>> 4cbc962a
+
 use crate::{
     bn254,
     handlers::wire,
