--- conflicted
+++ resolved
@@ -2,10 +2,5 @@
 *.DS_Store
 /target
 *.vscode
-<<<<<<< HEAD
 .env
-Cargo.lock
-=======
-Cargo.lock
-.env
->>>>>>> 4cbc962a
+Cargo.lock