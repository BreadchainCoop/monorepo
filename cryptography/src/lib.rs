--- conflicted
+++ resolved
@@ -12,12 +12,8 @@
 pub use bls12381::Bls12381;
 pub mod ed25519;
 pub use ed25519::Ed25519;
-<<<<<<< HEAD
-=======
 pub mod sha256;
 pub use sha256::Sha256;
-pub mod utils;
->>>>>>> 771f512e
 
 /// Byte array representing an arbitrary private key.
 pub type PrivateKey = Bytes;
@@ -79,7 +75,7 @@
     ) -> bool;
 
     /// Returns the size of a public key and signature in bytes.
-    fn size() -> (usize, usize);
+    fn len() -> (usize, usize);
 }
 
 /// Byte array representing a hash digest.
@@ -242,8 +238,8 @@
     }
 
     #[test]
-    fn test_ed25519_size() {
-        assert_eq!(Ed25519::size(), (32, 64));
+    fn test_ed25519_len() {
+        assert_eq!(Ed25519::len(), (32, 64));
     }
 
     #[test]
@@ -286,11 +282,11 @@
         test_invalid_signature_length::<Bls12381>();
     }
 
-<<<<<<< HEAD
-    #[test]
-    fn test_bls12381_size() {
-        assert_eq!(Bls12381::size(), (48, 96));
-=======
+    #[test]
+    fn test_bls12381_len() {
+        assert_eq!(Bls12381::len(), (48, 96));
+    }
+
     fn test_hasher_multiple_runs<H: Hasher>() {
         // Generate initial hash
         let mut hasher = H::new();
@@ -368,6 +364,5 @@
     #[test]
     fn test_sha256_hasher_large_input() {
         test_hasher_large_input::<Sha256>();
->>>>>>> 771f512e
     }
 }